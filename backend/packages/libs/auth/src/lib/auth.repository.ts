--- conflicted
+++ resolved
@@ -1,7 +1,7 @@
 import { Injectable, Logger } from "@nestjs/common";
 import { PersistentService } from '@kedge/persistent';
 import { sql } from 'slonik';
-<<<<<<< HEAD
+
 import {
   UserSchema,
   UserWithCredentialsSchema,
@@ -9,17 +9,6 @@
   UserWithCredentials,
   UserRole,
 } from '@kedge/models';
-=======
-import { UserSchema, User, UserRole } from '@kedge/models';
-import { z } from 'zod';
-
-const UserWithCredentialsSchema = UserSchema.extend({
-  password_hash: z.string(),
-  salt: z.string(),
-});
-
-type UserWithCredentials = z.infer<typeof UserWithCredentialsSchema>;
->>>>>>> 1a3d8293
 
 @Injectable()
 export class AuthRepository {
@@ -55,11 +44,7 @@
             now(),
             now()
           )
-<<<<<<< HEAD
           RETURNING id, name, role, created_at, updated_at
-=======
-          RETURNING id, name AS username, role, created_at, updated_at
->>>>>>> 1a3d8293
         `,
       );
 
@@ -76,11 +61,7 @@
       const result = await this.persistentService.pgPool.query(
         sql.type(UserWithCredentialsSchema)`
           SELECT id,
-<<<<<<< HEAD
                  name,
-=======
-                 name AS username,
->>>>>>> 1a3d8293
                  password_hash,
                  salt,
                  role,
